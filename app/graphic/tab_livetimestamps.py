--- conflicted
+++ resolved
@@ -1,19 +1,9 @@
 import glob
 import os
 
-<<<<<<< HEAD
 from PyQt5.QtWidgets import QPushButton, QWidget, QTabWidget, QVBoxLayout, QFileDialog, QLineEdit, QCheckBox, \
     QHBoxLayout, QGridLayout
-=======
-from PyQt5.QtWidgets import (
-    QPushButton,
-    QWidget,
-    QTabWidget,
-    QVBoxLayout,
-    QFileDialog,
-    QLineEdit,
-)
->>>>>>> 5707b257
+
 from PyQt5.QtCore import pyqtSlot, QTimer
 from app.tools import timestamp_computation
 from functions import plot_valid
@@ -34,19 +24,16 @@
         self.leftQwidget = QWidget(self)
         self.leftLayout = QVBoxLayout(self)
         self.pushButtonLoadPath = QPushButton("Set path")
-<<<<<<< HEAD
+
         self.checkBoxScale = QCheckBox("Linear scale", self)
         self.lineEditPath = QLineEdit('')
         self.refreshBtn = QPushButton("Refresh plot")
-=======
-        self.lineEditPath = QLineEdit("")
->>>>>>> 5707b257
         self.pushButtonStartSync = QPushButton("Start stream")
         self.plotWidget = PltCanvas(self)
         self.timer = QTimer()
         self.timerRunning = False
         self.last_file_ctime = 0
-<<<<<<< HEAD
+
         self.pathtotimestamp = ''
         self.leftLayout.addWidget(self.pushButtonLoadPath)
         self.leftLayout.addWidget(self.lineEditPath)
@@ -56,6 +43,7 @@
         self.leftLayout.addWidget(self.checkBoxScale)
         self.leftQwidget.setLayout(self.leftLayout)
         self.mainLayout.addWidget(self.leftQwidget)
+
 
         self.checkBoxWidget = QWidget(self)
         self.checkBoxLayoutlayout = QGridLayout(self)
@@ -68,15 +56,6 @@
                 self.checkBoxLayoutlayout.addWidget(self.checkBoxPixel[row + clm * 32], row, clm)
         self.checkBoxWidget.resize(400, 500)
         self.mainLayout.addWidget(self.checkBoxWidget)
-=======
-        self.pathtotimestamp = ""
-        self.layout.addWidget(self.pushButtonLoadPath)
-        self.layout.addWidget(self.lineEditPath)
-        self.layout.addWidget(self.pushButtonStartSync)
-        self.layout.addWidget(self.plotWidget)
-
-        self.setLayout(self.layout)
->>>>>>> 5707b257
 
         # Add tabs to widget
         self.pushButtonLoadPath.clicked.connect(self.slot_loadpath)
@@ -86,11 +65,7 @@
         self.refreshBtn.clicked.connect(self.slot_refresh)
 
     def updateTimeStamp(self):
-<<<<<<< HEAD
         self.getvalidtimestamps()
-=======
-        DATA_FILES = glob.glob("*.dat*")
->>>>>>> 5707b257
         os.chdir(self.pathtotimestamp)
         DATA_FILES = glob.glob('*.dat*')
         print("updateTimeStamp: timer running")
@@ -103,7 +78,6 @@
                 self.last_file_ctime = new_file_ctime
                 # print("updateTimeStamp:" + self.pathtotimestamp + last_file)
                 validtimestemps, peak = timestamp_computation.get_nmr_validtimestamps(
-<<<<<<< HEAD
                     self.pathtotimestamp + '/' + last_file, np.arange(145, 155, 1), 512)
                 validtimestemps = validtimestemps*self.maskValidPixels
                 self.plotWidget.setPlotData(np.arange(0, 256, 1), validtimestemps, peak)
@@ -120,16 +94,7 @@
             else:
                 self.maskValidPixels[i] = 1
 
-=======
-                    self.pathtotimestamp + "/" + last_file, np.arange(145, 155, 1), 512
-                )
 
-                self.plotWidget.setPlotData(np.arange(0, 256, 1), validtimestemps, peak)
-            # else:
-            # print("updateTimeStamp:  not a new file")
-        except ValueError:
-            print("updateTimeStamp:  waiting for a file")
->>>>>>> 5707b257
 
     @pyqtSlot()
     def slot_loadpath(self):
