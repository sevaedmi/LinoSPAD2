--- conflicted
+++ resolved
@@ -1,10 +1,11 @@
-from PyQt5.QtWidgets import QPushButton, QWidget, QTabWidget, QVBoxLayout,\
+from PyQt5.QtWidgets import QPushButton, QWidget, QTabWidget, QVBoxLayout, \
     QFileDialog, QLineEdit
 from PyQt5.QtCore import pyqtSlot
 from functions import plot_valid
 from app.graphic.plot_figure import PltCanvas
 from app.graphic.tab_livehistogram import LiveHistogram
 import matplotlib
+
 matplotlib.use('Qt5Agg')
 
 
@@ -24,38 +25,5 @@
         self.tabs.addTab(self.tab1, "Live histogram")
         self.tabs.addTab(self.tab2, "Tab 2")
 
-<<<<<<< HEAD
         self.layout.addWidget(self.tabs)
-        self.setLayout(self.layout)
-=======
-        # Create first tab
-        self.tab1.layout = QVBoxLayout(self)
-        self.pushButtonLoadPath = QPushButton("Set path")
-        self.lineEditPath = QLineEdit('')
-        self.pushButtonStartSync = QPushButton("Show hits from LinoSPAD2")
-        self.tab1.layout.addWidget(self.pushButtonLoadPath)
-        self.tab1.layout.addWidget(self.lineEditPath)
-        self.tab1.layout.addWidget(self.pushButtonStartSync)
-
-        self.plotWidget = PltCanvas(self)
-        self.tab1.layout.addWidget(self.plotWidget)
-
-        self.tab1.setLayout(self.tab1.layout)
-
-        # adding tool bar to the layout
-
-        # Add tabs to widget
-        self.layout.addWidget(self.tabs)
-        self.setLayout(self.layout)
-        self.pushButtonLoadPath.clicked.connect(self.load_path)
-        self.pushButtonStartSync.clicked.connect(self.start_stream)
-
-    @pyqtSlot()
-    def load_path(self):
-        file = str(QFileDialog.getExistingDirectory(self, "Select Directory"))
-        self.lineEditPath.setText(file)
-        print(file + "\n")
-
-    def start_stream(self):
-        plot_valid.online_plot_valid(self.lineEditPath.text(), range(256), 512)
->>>>>>> ce349c92
+        self.setLayout(self.layout)