--- conflicted
+++ resolved
@@ -111,16 +111,10 @@
 
         data_pix = np.zeros((len(pix), len(data[0])))
 
-<<<<<<< HEAD
-        for i, num in enumerate(pix):
-            data_pix[i] = data[num]
-
-        plt.rcParams.update({'font.size': 22})
-=======
         for i, num1 in enumerate(pix):
             data_pix[i] = data[num1]
         plt.rcParams.update({"font.size": 22})
->>>>>>> 5707b257
+
         fig, axs = plt.subplots(len(pix) - 1, len(pix) - 1, figsize=(24, 24))
 
         # check if the y limits of all plots should be the same
@@ -144,26 +138,13 @@
                 else:
                     chosen_color = "salmon"
                 try:
-<<<<<<< HEAD
-                    bins = np.arange(np.min(delta_ts), np.max(delta_ts),
-                                     17.857 * 2)
-                    # bins = np.arange(np.min(delta_ts), np.max(delta_ts),
-                    #                  (np.max(delta_ts) - np.min(delta_ts))/100)
-                except Exception:
-                    continue
-
-                axs[q][w - 1].set_xlabel('\u0394t [ps]')
-                axs[q][w - 1].set_ylabel('Timestamps [-]')
-                n, b, p = axs[q][w - 1].hist(delta_ts, bins=bins,
-                                             color=chosen_color)
-=======
                     bins = np.arange(np.min(delta_ts), np.max(delta_ts), 17.857 * 2)
                 except Exception:
                     continue
                 axs[q][w - 1].set_xlabel("\u0394t [ps]")
                 axs[q][w - 1].set_ylabel("Timestamps [-]")
                 (n,) = axs[q][w - 1].hist(delta_ts, bins=bins, color=chosen_color)
->>>>>>> 5707b257
+
                 # find position of the histogram peak
                 try:
                     n_max = np.argmax(n)
@@ -178,35 +159,19 @@
                         print("\nCould not find maximum y value\n")
                     if y_max_all < y_max:
                         y_max_all = y_max
-<<<<<<< HEAD
-
                     axs[q][w - 1].set_ylim(0, y_max + 4)
                 axs[q][w - 1].set_xlim(-25.5e3, 25.5e3)
 
                 axs[q][w - 1].set_title('Pixels {p1}-{p2}\nPeak position {pp}'
                                         .format(p1=pix[q], p2=pix[w],
                                                 pp=arg_max))
-
-=======
-                    axs[q][w - 1].set_ylim(0, y_max + 4)
-                axs[q][w - 1].set_xlim(-2.5e3, 2.5e3)
-
-                axs[q][w - 1].set_title(
-                    "Pixels {p1}-{p2}\nPeak position {pp}".format(
-                        p1=pix[q], p2=pix[w], pp=arg_max
-                    )
-                )
->>>>>>> 5707b257
         if same_y is True:
             for q in range(len(pix)):
                 for w in range(len(pix)):
                     if w <= q:
                         continue
                     axs[q][w - 1].set_ylim(0, y_max_all + 10)
-<<<<<<< HEAD
-
-=======
->>>>>>> 5707b257
+
         try:
             os.chdir("results/delta_t")
         except FileNotFoundError:
@@ -277,12 +242,8 @@
                 else:
                     chosen_color = "salmon"
                 try:
-<<<<<<< HEAD
-                    bins = np.arange(np.min(delta_ts), np.max(delta_ts),
-                                     17.857 * 2)
-=======
                     bins = np.arange(np.min(delta_ts), np.max(delta_ts), 17.857 * 2)
->>>>>>> 5707b257
+
                 except Exception:
                     continue
                 plt.figure(figsize=(11, 7))
