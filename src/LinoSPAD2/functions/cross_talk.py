--- conflicted
+++ resolved
@@ -558,17 +558,11 @@
 
 
 def collect_dcr_by_file(
-<<<<<<< HEAD
-    path,
-=======
     path: str,
->>>>>>> 4293949c
     daughterboard_number: str,
     motherboard_number: str,
     firmware_version: str,
     timestamps: int = 512,
-<<<<<<< HEAD
-=======
 ):
     """Calculate dark count rate in counts per second per pixel.
 
@@ -709,7 +703,6 @@
 def plot_dcr_histogram_and_stability(
     path: str,
     hist_number_of_bins: int = 200,
->>>>>>> 4293949c
 ):
     """Plot median DCR vs file and histogram of DCR with integral.
 
@@ -1216,15 +1209,9 @@
     ]
     try:
         os.chdir(os.path.join(path, "senpop_data"))
-<<<<<<< HEAD
         senpop_data_txt = glob.glob("*.txt")[0]
         senpop = np.genfromtxt(senpop_data_txt)
     except Exception as _:
-=======
-        senop_data_txt = glob.glob("*.txt")[0]
-        senpop = np.genfromtxt(senop_data_txt)
-    except Exception:
->>>>>>> 4293949c
         raise FileNotFoundError(
             "Txt file with sensor population data is not found. Collect "
             "sensor population first."
