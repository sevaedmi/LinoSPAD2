--- conflicted
+++ resolved
@@ -99,14 +99,7 @@
 
 # from line_profiler import LineProfiler
 
-<<<<<<< HEAD
-    # delta_t.plot_grid(path_2208_653, (135, 136, 137, 138, 140), show_fig=False,
-    #                   same_y=True)
-
-
-=======
 # lp = LineProfiler()
 # lp_wrapper = lp(delta_t.plot_grid(path_BNL, (87, 88, 223), show_fig=True,
 #                                   same_y=True))
 # lp.print_stats()
->>>>>>> b3b45507
